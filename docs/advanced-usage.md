--- conflicted
+++ resolved
@@ -56,12 +56,7 @@
 
 ## Node version file
 
-<<<<<<< HEAD
-The `node-version-file` input accepts a path to a file containing the version of Node.js to be used by a project, for example `.nvmrc` or `.node-version`. If both the `node-version` and the `node-version-file` inputs are provided then the `node-version` input is used. In the special case of using `package.json`, the action will look for keys like `volta.node` key to receive the version.
-
-=======
 The `node-version-file` input accepts a path to a file containing the version of Node.js to be used by a project, for example `.nvmrc`, `.node-version` or `.tool-versions`. If both the `node-version` and the `node-version-file` inputs are provided then the `node-version` input is used.
->>>>>>> 2a814b57
 See [supported version syntax](https://github.com/actions/setup-node#supported-version-syntax)
 
 > The action will search for the node version file relative to the repository root.
